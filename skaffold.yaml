# Copyright 2019 Google LLC
#
# Licensed under the Apache License, Version 2.0 (the "License");
# you may not use this file except in compliance with the License.
# You may obtain a copy of the License at
#
#      http://www.apache.org/licenses/LICENSE-2.0
#
# Unless required by applicable law or agreed to in writing, software
# distributed under the License is distributed on an "AS IS" BASIS,
# WITHOUT WARRANTIES OR CONDITIONS OF ANY KIND, either express or implied.
# See the License for the specific language governing permissions and
# limitations under the License.

apiVersion: skaffold/v1beta2
kind: Config
build:
  artifacts:
  - image: frontend
    context: src/frontend
<<<<<<< HEAD
  #- image: loadgenerator
  #  context: src/loadgenerator
  #- image: adservice
  #  context: src/adservice
  - image: ledgerwriter
    context: src/ledgerwriter
  #- image: transactionvalidator
  #  context: src/transactionvalidator
  #- image: publickeymanager
  #  context: src/publickeymanager
=======
>>>>>>> a01e50fd
  tagPolicy:
    gitCommit: {}
deploy:
  kubectl:
    manifests:
    - ./kubernetes-manifests/**.yaml<|MERGE_RESOLUTION|>--- conflicted
+++ resolved
@@ -18,7 +18,6 @@
   artifacts:
   - image: frontend
     context: src/frontend
-<<<<<<< HEAD
   #- image: loadgenerator
   #  context: src/loadgenerator
   #- image: adservice
@@ -29,8 +28,6 @@
   #  context: src/transactionvalidator
   #- image: publickeymanager
   #  context: src/publickeymanager
-=======
->>>>>>> a01e50fd
   tagPolicy:
     gitCommit: {}
 deploy:
